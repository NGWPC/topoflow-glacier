import argparse

import numpy as np
import pandas as pd
from pyprojroot import here

from topoflow_glacier import BmiTopoflowGlacier, __version__, configure_logging, logger


def run_topoflow_glacier(make_plot: bool) -> None:
    """The main function for running topoflow glacier

    Parameters
    ----------
    make_plot: bool
        Saves the output file as a plot
    """
    configure_logging()
    logger.info(f"Running Topoflow-Glacier version: {__version__}")

    bmi_cfg_file = here() / "config/cat-3062920.yaml"

    logger.debug("Creating an instance of an BMI_LSTM model object")
    model = BmiTopoflowGlacier()

    logger.debug("Initializing the BMI")
    model.initialize(bmi_cfg_file)

    logger.debug("Gathering input data")
    _df = pd.read_csv(here() / model.cfg.forcing_file)
    _df["Time"] = pd.to_datetime(_df["Time"])

    start_datetime = pd.to_datetime(model.cfg.start_time, format="%Y%m%d%H")
    end_datetime = pd.to_datetime(model.cfg.end_time, format="%Y%m%d%H")

    logger.info(f"Filtering forcings from {start_datetime} to {end_datetime}")

    df = _df[(_df["Time"] >= start_datetime) & (_df["Time"] <= end_datetime)].copy()

    logger.debug("Loop through the inputs, set the forcing values, and update the model...")
    precip_data = df["RAINRATE"].values
    temp_data = df["T2D"].values
    long_wave_radiation = df["LWDOWN"].values
    short_wave_radiation = df["SWDOWN"].values
    air_pressure = df["PSFC"].values
    air_water_vapor = df["Q2D"].values  # specific humidity
    wind_speed = (
        ((df["U2D"]) ** 2 + (df["V2D"]) ** 2) ** 0.5
    ).values  # making one single wind speed based on U and V directions

    output_snow_melt = np.zeros(len(precip_data))
    output_ice_melt = np.zeros(len(precip_data))
    output_rh = np.zeros(len(precip_data))
    output_h_swe = np.zeros(len(precip_data))
    output_h_iwe = np.zeros(len(precip_data))
    output_h_snow = np.zeros(len(precip_data))
    output_h_ice = np.zeros(len(precip_data))
    output_m_total = np.zeros(len(precip_data))

    dest_array = np.zeros(1)
    logger.info(f"|- Starting Snow Height: {model.get_value('snowpack__depth', dest_array).item()}")
    logger.info(f"|- Starting Ice Height: {model.get_value('glacier_ice__thickness', dest_array).item()}")

    for i in range(len(precip_data)):
        model.set_value(
            "atmosphere_water__liquid_equivalent_precipitation_rate", precip_data[i] * 10 ** (-3)
        )  # converting mm/hr to m/hr
        model.set_value("land_surface_air__temperature", model.K_to_C + temp_data[i])  # converting to Celcius
        model.set_value("land_surface_radiation~incoming~longwave__energy_flux", long_wave_radiation[i])
        model.set_value("land_surface_radiation~incoming~shortwave__energy_flux", short_wave_radiation[i])
        model.set_value("land_surface_air__pressure", air_pressure[i])
        model.set_value("atmosphere_air_water~vapor__relative_saturation", air_water_vapor[i])
        model.set_value("wind_speed_UV", wind_speed[i])

        model.update()

        # Similiar output saving to:
        # https://github.com/NGWPC/lstm/blob/341be45ed854442459ad2f4ed05532b5eb5406fe/lstm/run_lstm_bmi.py#L52C1-L54C27
        dest_array = np.zeros(1)
        model.get_value("atmosphere_bottom_air_water-vapor__relative_saturation", dest_array)
        output_rh[i : i + 1] = dest_array

        dest_array = np.zeros(1)
        model.get_value("snowpack__melt_volume_flux", dest_array)
        output_snow_melt[i : i + 1] = dest_array

        dest_array = np.zeros(1)
        model.get_value("glacier_ice__melt_volume_flux", dest_array)
        output_ice_melt[i : i + 1] = dest_array

        dest_array = np.zeros(1)
        model.get_value("snowpack__liquid-equivalent_depth", dest_array)
        output_h_swe[i : i + 1] = dest_array

        dest_array = np.zeros(1)
        model.get_value("glacier__liquid_equivalent_depth", dest_array)
        output_h_iwe[i : i + 1] = dest_array

        dest_array = np.zeros(1)
        model.get_value("snowpack__depth", dest_array)
        output_h_snow[i : i + 1] = dest_array

        dest_array = np.zeros(1)
        model.get_value("glacier_ice__thickness", dest_array)
        output_h_ice[i : i + 1] = dest_array

        model.get_value("land_surface_water__runoff_volume_flux", dest_array)
        output_m_total[i : i + 1] = dest_array

    # Finalizing the BMI
    logger.debug("Finalizing the BMI...")
    model.finalize()

    output_m_total = output_m_total * model.da_m2  # converting m/sec melt to m3/sec

    logger.info(f"|- Final Timestep Relative Humitidy: {output_rh[-1]}")
    logger.info(f"|- Final Timestep Snow Melt: {output_snow_melt[-1]}")
    logger.info(f"|- Final Timestep Ice Melt: {output_ice_melt[-1]}")
    logger.info(f"|- Final Timestep Height SWE: {output_h_swe[-1]}")
    logger.info(f"|- Final Timestep Height IWE: {output_h_iwe[-1]}")
    logger.info(f"|- Final Timestep Snow Height: {output_h_snow[-1]}")
    logger.info(f"|- Final Timestep Ice Height: {output_h_ice[-1]}")
    logger.info(f"|- Final Timestep Runoff from melt: {output_m_total[-1]}")


    ## convolution on outputs:
    # weights = np.array([0.05, 0.1, 0.15, 0.25, 0.15, 0.1, 0.1, 0.05, 0.05])
    weights = np.zeros(20) + 0.05
    output_m_total = np.convolve(output_m_total, weights, mode="full")
    output_m_total = output_m_total[:len(output_h_ice)]
    if make_plot:
        from datetime import timedelta

        import matplotlib.dates as mdates
        import matplotlib.pyplot as plt

        # Use the actual timestamps from the filtered DataFrame instead of generating them
        time_series = df["Time"].tolist()

        # Create the first figure with 2 vertically stacked subplots
        _, (ax1, ax2) = plt.subplots(2, 1, figsize=(15, 10))

        # Top subplot: Snow Height (line) and Snow Melt (bars)
        ax1_melt = ax1.twinx()  # Create second y-axis for snow melt

        # Snow height as line
        _ = ax1.plot(time_series, output_h_snow, "b-", linewidth=2, label="Snow Height")
<<<<<<< HEAD
        ax1.set_ylabel("Snow Height (m)", color="b")
=======
        ax1.set_ylabel("Snow Height (m)")
>>>>>>> 508a2465
        ax1.tick_params(axis="y")
        ax1.grid(True, alpha=0.3)

        # Snow melt as bars
        _ = ax1_melt.bar(
            time_series,
            output_snow_melt,
            width=timedelta(hours=12),
            color="grey",
            alpha=0.7,
            label="Snow Melt",
        )
<<<<<<< HEAD
        ax1_melt.set_ylabel("Snow Melt (m/sec)", color="grey")
=======
        ax1_melt.set_ylabel("Snow Melt (m/hr)")
>>>>>>> 508a2465
        ax1_melt.tick_params(axis="y")

        ax1.set_title("Snow Height and Snow Melt")
        ax1.set_xlabel("Time")

        # Bottom subplot: Ice Height (line) and Ice Melt (bars)
        ax2_melt = ax2.twinx()  # Create second y-axis for ice melt

        # Ice height as line
        _ = ax2.plot(time_series, output_h_ice, "r-", linewidth=2, label="Ice Height")
<<<<<<< HEAD
        ax2.set_ylabel("Ice Height (m)", color="r")
=======

        ax2.set_ylabel("Ice Height (m)")
>>>>>>> 508a2465
        ax2.tick_params(axis="y")
        ax2.grid(True, alpha=0.3)

        # Ice melt as bars
        _ = ax2_melt.bar(
            time_series,
            output_ice_melt,
            width=timedelta(hours=12),
            color="orange",
            alpha=0.7,
            label="Ice Melt",
        )
<<<<<<< HEAD
        ax2_melt.set_ylabel("Ice Melt (m/sec)", color="orange")
=======

        ax2_melt.set_ylabel("Ice Melt (m/hr)")
>>>>>>> 508a2465
        ax2_melt.tick_params(axis="y")

        ax2.set_title("Ice Height and Ice Melt")
        ax2.set_xlabel("Time")

        # Format x-axis labels for both subplots
        for ax in [ax1, ax2]:
            ax.xaxis.set_major_formatter(mdates.DateFormatter("%m/%d"))
            ax.xaxis.set_major_locator(mdates.DayLocator(interval=10))  # Every 10 days
            ax.xaxis.set_minor_locator(mdates.DayLocator(interval=2))  # Every 2 days for minor ticks
            plt.setp(ax.xaxis.get_majorticklabels(), rotation=45, ha="right")

        # Add legends for both subplots
        lines1, labels1 = ax1.get_legend_handles_labels()
        lines1_melt, labels1_melt = ax1_melt.get_legend_handles_labels()
        ax1.legend(lines1 + lines1_melt, labels1 + labels1_melt, loc="upper right")

        lines2, labels2 = ax2.get_legend_handles_labels()
        lines2_melt, labels2_melt = ax2_melt.get_legend_handles_labels()
        ax2.legend(lines2 + lines2_melt, labels2 + labels2_melt, loc="upper right")

        # Tight layout to prevent overlap
        plt.tight_layout()

        # Save the first figure
        output_file1 = here() / "examples/snow_ice_height_melt.png"
        output_file1.parent.mkdir(exist_ok=True)
        plt.savefig(output_file1, dpi=300, bbox_inches="tight")
        logger.info(f"2-panel snow/ice height and melt plot saved to: {output_file1}")

        _, ax_flow = plt.subplots(figsize=(12, 6))

        ax_precip = ax_flow.twinx()

<<<<<<< HEAD
        _ = ax_flow.plot(time_series, output_m_total, "r-", linewidth=2, label="Runoff")
=======
        _ = ax_flow.plot(time_series, output_m_total, "r-", linewidth=1, label="Runoff")
>>>>>>> 508a2465
        ax_flow.set_xlabel("Time")
        ax_flow.set_ylabel("Flow (m³/s)", color="r")
        ax_flow.tick_params(axis="y", labelcolor="r")
        ax_flow.grid(True, alpha=0.3)

<<<<<<< HEAD
        # Plot precipitation as bars (inverted, similar to your reference image)
        # Convert precip from mm/hr to mm for display
=======
>>>>>>> 508a2465
        _ = ax_precip.bar(
            time_series,
            precip_data,
            width=timedelta(hours=0.8),
            color="blue",
            alpha=0.7,
            label="Precipitation",
        )
        ax_precip.set_ylabel("Rainfall depth (mm)", color="b")
        ax_precip.tick_params(axis="y", labelcolor="b")

        # Invert the precipitation axis to show bars going downward from top
        ax_precip.invert_yaxis()

        # Format x-axis with better tick spacing and formatting
        ax_flow.xaxis.set_major_formatter(mdates.DateFormatter("%m/%d"))
        ax_flow.xaxis.set_major_locator(mdates.DayLocator(interval=7))  # Weekly ticks
        ax_flow.xaxis.set_minor_locator(mdates.DayLocator(interval=1))  # Daily minor ticks
        plt.setp(ax_flow.xaxis.get_majorticklabels(), rotation=45, ha="right")

        # Set title
        ax_flow.set_title("Topoflow-Glacier Cat-3062920 Hydrograph with Precipitation")

        # Add legend
        lines1, labels1 = ax_flow.get_legend_handles_labels()
        lines2, labels2 = ax_precip.get_legend_handles_labels()
        ax_flow.legend(lines1 + lines2, labels1 + labels2, loc="upper right")

        # Tight layout
        plt.tight_layout()

        # Save the second figure
        output_file2 = here() / "examples/runoff_hydrograph_with_precip.png"
        plt.savefig(output_file2, dpi=300, bbox_inches="tight")
        logger.info(f"Hydrograph with precipitation saved to: {output_file2}")

    logger.debug("Finished.")


if __name__ == "__main__":
    parser = argparse.ArgumentParser(
        description="Run an example case for running topoflow-glacier at mount rainer using Hydrofabric v2.2"
    )

    parser.add_argument(
        "--plot",
        action="store_true",
        help="Enable plotting functionality",
    )

    args = parser.parse_args()
    run_topoflow_glacier(args.plot)<|MERGE_RESOLUTION|>--- conflicted
+++ resolved
@@ -145,11 +145,7 @@
 
         # Snow height as line
         _ = ax1.plot(time_series, output_h_snow, "b-", linewidth=2, label="Snow Height")
-<<<<<<< HEAD
-        ax1.set_ylabel("Snow Height (m)", color="b")
-=======
         ax1.set_ylabel("Snow Height (m)")
->>>>>>> 508a2465
         ax1.tick_params(axis="y")
         ax1.grid(True, alpha=0.3)
 
@@ -162,11 +158,7 @@
             alpha=0.7,
             label="Snow Melt",
         )
-<<<<<<< HEAD
-        ax1_melt.set_ylabel("Snow Melt (m/sec)", color="grey")
-=======
         ax1_melt.set_ylabel("Snow Melt (m/hr)")
->>>>>>> 508a2465
         ax1_melt.tick_params(axis="y")
 
         ax1.set_title("Snow Height and Snow Melt")
@@ -177,12 +169,7 @@
 
         # Ice height as line
         _ = ax2.plot(time_series, output_h_ice, "r-", linewidth=2, label="Ice Height")
-<<<<<<< HEAD
-        ax2.set_ylabel("Ice Height (m)", color="r")
-=======
-
         ax2.set_ylabel("Ice Height (m)")
->>>>>>> 508a2465
         ax2.tick_params(axis="y")
         ax2.grid(True, alpha=0.3)
 
@@ -195,12 +182,8 @@
             alpha=0.7,
             label="Ice Melt",
         )
-<<<<<<< HEAD
-        ax2_melt.set_ylabel("Ice Melt (m/sec)", color="orange")
-=======
 
         ax2_melt.set_ylabel("Ice Melt (m/hr)")
->>>>>>> 508a2465
         ax2_melt.tick_params(axis="y")
 
         ax2.set_title("Ice Height and Ice Melt")
@@ -235,21 +218,12 @@
 
         ax_precip = ax_flow.twinx()
 
-<<<<<<< HEAD
-        _ = ax_flow.plot(time_series, output_m_total, "r-", linewidth=2, label="Runoff")
-=======
         _ = ax_flow.plot(time_series, output_m_total, "r-", linewidth=1, label="Runoff")
->>>>>>> 508a2465
         ax_flow.set_xlabel("Time")
         ax_flow.set_ylabel("Flow (m³/s)", color="r")
         ax_flow.tick_params(axis="y", labelcolor="r")
         ax_flow.grid(True, alpha=0.3)
 
-<<<<<<< HEAD
-        # Plot precipitation as bars (inverted, similar to your reference image)
-        # Convert precip from mm/hr to mm for display
-=======
->>>>>>> 508a2465
         _ = ax_precip.bar(
             time_series,
             precip_data,
