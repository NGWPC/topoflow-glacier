site_prefix: cat-3062920
forcing_file: data/cat-3062920.csv
<<<<<<< HEAD
n_steps: 10
dt: 1
start_time: "2013032000"
end_time: "2013052000"
=======
dt: 1
start_time: "2013032000"
end_time: "2014032000"
>>>>>>> 65e37965
da: 11.418749923500716
slope: 0.088582729
aspect: 242.8644693769529
lon: -121.81418
lat: 46.81953220
elev: 2446.3922737596167  # meters
h_active_layer: 0.125 # Assuming wolverine glacier value
<<<<<<< HEAD
h0_snow: 5.0  # Assuming wolverine glacier value (related to SWE through density)
h0_ice: 2.0  # Assuming wolverine glacier value (related to IWE through density)
h0_swe: 0.25  # Assuming wolverine glacier value
=======
h0_snow: 0.02  # Assuming wolverine glacier value (related to SWE through density)
h0_ice: 2.0  # Assuming wolverine glacier value (related to IWE through density)
h0_swe: 0.001  # Assuming wolverine glacier value
>>>>>>> 65e37965
h0_iwe: 1.834  # Assuming wolverine glacier value
T_rain_snow: 0.0  # air temperature that the precip converts to snow (degree C)<|MERGE_RESOLUTION|>--- conflicted
+++ resolved
@@ -1,15 +1,8 @@
 site_prefix: cat-3062920
 forcing_file: data/cat-3062920.csv
-<<<<<<< HEAD
-n_steps: 10
-dt: 1
-start_time: "2013032000"
-end_time: "2013052000"
-=======
 dt: 1
 start_time: "2013032000"
 end_time: "2014032000"
->>>>>>> 65e37965
 da: 11.418749923500716
 slope: 0.088582729
 aspect: 242.8644693769529
@@ -17,14 +10,8 @@
 lat: 46.81953220
 elev: 2446.3922737596167  # meters
 h_active_layer: 0.125 # Assuming wolverine glacier value
-<<<<<<< HEAD
-h0_snow: 5.0  # Assuming wolverine glacier value (related to SWE through density)
-h0_ice: 2.0  # Assuming wolverine glacier value (related to IWE through density)
-h0_swe: 0.25  # Assuming wolverine glacier value
-=======
 h0_snow: 0.02  # Assuming wolverine glacier value (related to SWE through density)
 h0_ice: 2.0  # Assuming wolverine glacier value (related to IWE through density)
 h0_swe: 0.001  # Assuming wolverine glacier value
->>>>>>> 65e37965
 h0_iwe: 1.834  # Assuming wolverine glacier value
 T_rain_snow: 0.0  # air temperature that the precip converts to snow (degree C)